--- conflicted
+++ resolved
@@ -2944,19 +2944,11 @@
 				// of apex sdk enforcement below to choose right version.
 				useStubs = true
 			}
-<<<<<<< HEAD
-		} else if apexInfo.IsForPlatform() {
-			// If not building for APEX, use stubs only when it is from
-			// an APEX (and not from platform)
-			// However, for host, ramdisk, vendor_ramdisk, recovery or bootstrap modules,
-			// always link to non-stub variant
-=======
 		} else if apexInfo.IsForPlatform() || apexInfo.UsePlatformApis {
 			// If not building for APEX or the containing APEX allows the use of
 			// platform APIs, use stubs only when it is from an APEX (and not from
 			// platform) However, for host, ramdisk, vendor_ramdisk, recovery or
 			// bootstrap modules, always link to non-stub variant
->>>>>>> 56a39ad6
 			useStubs = dep.(android.ApexModule).NotInPlatform() && !bootstrap
 			if useStubs {
 				// Another exception: if this module is a test for an APEX, then
