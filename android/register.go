// Copyright 2015 Google Inc. All rights reserved.
//
// Licensed under the Apache License, Version 2.0 (the "License");
// you may not use this file except in compliance with the License.
// You may obtain a copy of the License at
//
//     http://www.apache.org/licenses/LICENSE-2.0
//
// Unless required by applicable law or agreed to in writing, software
// distributed under the License is distributed on an "AS IS" BASIS,
// WITHOUT WARRANTIES OR CONDITIONS OF ANY KIND, either express or implied.
// See the License for the specific language governing permissions and
// limitations under the License.

package android

import (
	"fmt"
	"reflect"

	"github.com/google/blueprint"
)

// A sortable component is one whose registration order affects the order in which it is executed
// and so affects the behavior of the build system. As a result it is important for the order in
// which they are registered during tests to match the order used at runtime and so the test
// infrastructure will sort them to match.
//
// The sortable components are mutators, singletons and pre-singletons. Module types are not
// sortable because their order of registration does not affect the runtime behavior.
type sortableComponent interface {
	// componentName returns the name of the component.
	//
	// Uniquely identifies the components within the set of components used at runtime and during
	// tests.
	componentName() string

	// registers this component in the supplied context.
	register(ctx *Context)
}

type sortableComponents []sortableComponent

// registerAll registers all components in this slice with the supplied context.
func (r sortableComponents) registerAll(ctx *Context) {
	for _, c := range r {
		c.register(ctx)
	}
}

type moduleType struct {
	name    string
	factory ModuleFactory
}

func (t moduleType) register(ctx *Context) {
	ctx.RegisterModuleType(t.name, ModuleFactoryAdaptor(t.factory))
}

var moduleTypes []moduleType
var moduleTypesForDocs = map[string]reflect.Value{}
var moduleTypeByFactory = map[reflect.Value]string{}

type singleton struct {
	// True if this should be registered as a pre-singleton, false otherwise.
	pre bool

	// True if this should be registered as a parallel singleton.
	parallel bool

	name    string
	factory SingletonFactory
}

func newSingleton(name string, factory SingletonFactory, parallel bool) singleton {
	return singleton{pre: false, parallel: parallel, name: name, factory: factory}
}

func newPreSingleton(name string, factory SingletonFactory) singleton {
	return singleton{pre: true, parallel: false, name: name, factory: factory}
}

func (s singleton) componentName() string {
	return s.name
}

func (s singleton) register(ctx *Context) {
	adaptor := SingletonFactoryAdaptor(ctx, s.factory)
	if s.pre {
		ctx.RegisterPreSingletonType(s.name, adaptor)
	} else {
		ctx.RegisterSingletonType(s.name, adaptor, s.parallel)
	}
}

var _ sortableComponent = singleton{}

var singletons sortableComponents
var preSingletons sortableComponents

type mutator struct {
	name              string
	bottomUpMutator   blueprint.BottomUpMutator
	topDownMutator    blueprint.TopDownMutator
	transitionMutator blueprint.TransitionMutator
	parallel          bool
}

var _ sortableComponent = &mutator{}

type ModuleFactory func() Module

// ModuleFactoryAdaptor wraps a ModuleFactory into a blueprint.ModuleFactory by converting a Module
// into a blueprint.Module and a list of property structs
func ModuleFactoryAdaptor(factory ModuleFactory) blueprint.ModuleFactory {
	return func() (blueprint.Module, []interface{}) {
		module := factory()
		return module, module.GetProperties()
	}
}

type SingletonFactory func() Singleton

// SingletonFactoryAdaptor wraps a SingletonFactory into a blueprint.SingletonFactory by converting
// a Singleton into a blueprint.Singleton
func SingletonFactoryAdaptor(ctx *Context, factory SingletonFactory) blueprint.SingletonFactory {
	return func() blueprint.Singleton {
		singleton := factory()
		if makevars, ok := singleton.(SingletonMakeVarsProvider); ok {
			ctx.registerSingletonMakeVarsProvider(makevars)
		}
		return &singletonAdaptor{Singleton: singleton}
	}
}

func RegisterModuleType(name string, factory ModuleFactory) {
	moduleTypes = append(moduleTypes, moduleType{name, factory})
	RegisterModuleTypeForDocs(name, reflect.ValueOf(factory))
}

// RegisterModuleTypeForDocs associates a module type name with a reflect.Value of the factory
// function that has documentation for the module type.  It is normally called automatically
// by RegisterModuleType, but can be called manually after RegisterModuleType in order to
// override the factory method used for documentation, for example if the method passed to
// RegisterModuleType was a lambda.
func RegisterModuleTypeForDocs(name string, factory reflect.Value) {
	moduleTypesForDocs[name] = factory
	moduleTypeByFactory[factory] = name
}

func registerSingletonType(name string, factory SingletonFactory, parallel bool) {
	singletons = append(singletons, newSingleton(name, factory, parallel))
}

func RegisterSingletonType(name string, factory SingletonFactory) {
	registerSingletonType(name, factory, false)
}

func RegisterParallelSingletonType(name string, factory SingletonFactory) {
	registerSingletonType(name, factory, true)
}

func RegisterPreSingletonType(name string, factory SingletonFactory) {
	preSingletons = append(preSingletons, newPreSingleton(name, factory))
}

type Context struct {
	*blueprint.Context
	config Config
}

func NewContext(config Config) *Context {
	ctx := &Context{blueprint.NewContext(), config}
	ctx.SetSrcDir(absSrcDir)
	ctx.AddIncludeTags(config.IncludeTags()...)
	ctx.AddSourceRootDirs(config.SourceRootDirs()...)
	return ctx
}

// Helper function to register the module types used in bp2build and
// api_bp2build.
func registerModuleTypes(ctx *Context) {
	for _, t := range moduleTypes {
		t.register(ctx)
	}
	// Required for SingletonModule types, even though we are not using them.
	for _, t := range singletons {
		t.register(ctx)
	}
}

// RegisterForBazelConversion registers an alternate shadow pipeline of
// singletons, module types and mutators to register for converting Blueprint
// files to semantically equivalent BUILD files.
func (ctx *Context) RegisterForBazelConversion() {
	registerModuleTypes(ctx)
	RegisterMutatorsForBazelConversion(ctx, bp2buildPreArchMutators)
}

// RegisterForApiBazelConversion is similar to RegisterForBazelConversion except that
// it only generates API targets in the generated  workspace
func (ctx *Context) RegisterForApiBazelConversion() {
	registerModuleTypes(ctx)
	RegisterMutatorsForApiBazelConversion(ctx, bp2buildPreArchMutators)
}

// Register the pipeline of singletons, module types, and mutators for
// generating build.ninja and other files for Kati, from Android.bp files.
func (ctx *Context) Register() {
	preSingletons.registerAll(ctx)

	for _, t := range moduleTypes {
		t.register(ctx)
	}

	mutators := collateGloballyRegisteredMutators()
	mutators.registerAll(ctx)

	singletons := collateGloballyRegisteredSingletons()
	singletons.registerAll(ctx)
}

func (ctx *Context) Config() Config {
	return ctx.config
}

func (ctx *Context) registerSingletonMakeVarsProvider(makevars SingletonMakeVarsProvider) {
	registerSingletonMakeVarsProvider(ctx.config, makevars)
}

func collateGloballyRegisteredSingletons() sortableComponents {
	allSingletons := append(sortableComponents(nil), singletons...)
	allSingletons = append(allSingletons,
<<<<<<< HEAD
		singleton{pre: false, parallel: false, name: "bazeldeps", factory: BazelSingleton},
=======
		singleton{pre: false, parallel: true, name: "bazeldeps", factory: BazelSingleton},
>>>>>>> 47514686

		// Register phony just before makevars so it can write out its phony rules as Make rules
		singleton{pre: false, parallel: false, name: "phony", factory: phonySingletonFactory},

		// Register makevars after other singletons so they can export values through makevars
		singleton{pre: false, parallel: false, name: "makevars", factory: makeVarsSingletonFunc},

		// Register env and ninjadeps last so that they can track all used environment variables and
		// Ninja file dependencies stored in the config.
		singleton{pre: false, parallel: false, name: "ninjadeps", factory: ninjaDepsSingletonFactory},
	)

	return allSingletons
}

func ModuleTypeFactories() map[string]ModuleFactory {
	ret := make(map[string]ModuleFactory)
	for _, t := range moduleTypes {
		ret[t.name] = t.factory
	}
	return ret
}

func ModuleTypeFactoriesForDocs() map[string]reflect.Value {
	return moduleTypesForDocs
}

func ModuleTypeByFactory() map[reflect.Value]string {
	return moduleTypeByFactory
}

// Interface for registering build components.
//
// Provided to allow registration of build components to be shared between the runtime
// and test environments.
type RegistrationContext interface {
	RegisterModuleType(name string, factory ModuleFactory)
	RegisterSingletonModuleType(name string, factory SingletonModuleFactory)
	RegisterParallelSingletonModuleType(name string, factory SingletonModuleFactory)
	RegisterPreSingletonType(name string, factory SingletonFactory)
	RegisterParallelSingletonType(name string, factory SingletonFactory)
	RegisterSingletonType(name string, factory SingletonFactory)
	PreArchMutators(f RegisterMutatorFunc)

	// Register pre arch mutators that are hard coded into mutator.go.
	//
	// Only registers mutators for testing, is a noop on the InitRegistrationContext.
	HardCodedPreArchMutators(f RegisterMutatorFunc)

	PreDepsMutators(f RegisterMutatorFunc)
	PostDepsMutators(f RegisterMutatorFunc)
	FinalDepsMutators(f RegisterMutatorFunc)
}

// Used to register build components from an init() method, e.g.
//
//	init() {
//	  RegisterBuildComponents(android.InitRegistrationContext)
//	}
//
//	func RegisterBuildComponents(ctx android.RegistrationContext) {
//	  ctx.RegisterModuleType(...)
//	  ...
//	}
//
// Extracting the actual registration into a separate RegisterBuildComponents(ctx) function
// allows it to be used to initialize test context, e.g.
//
//	ctx := android.NewTestContext(config)
//	RegisterBuildComponents(ctx)
var InitRegistrationContext RegistrationContext = &initRegistrationContext{
	moduleTypes:       make(map[string]ModuleFactory),
	singletonTypes:    make(map[string]SingletonFactory),
	preSingletonTypes: make(map[string]SingletonFactory),
}

// Make sure the TestContext implements RegistrationContext.
var _ RegistrationContext = (*TestContext)(nil)

type initRegistrationContext struct {
	moduleTypes        map[string]ModuleFactory
	singletonTypes     map[string]SingletonFactory
	preSingletonTypes  map[string]SingletonFactory
	moduleTypesForDocs map[string]reflect.Value
}

func (ctx *initRegistrationContext) RegisterModuleType(name string, factory ModuleFactory) {
	if _, present := ctx.moduleTypes[name]; present {
		panic(fmt.Sprintf("module type %q is already registered", name))
	}
	ctx.moduleTypes[name] = factory
	RegisterModuleType(name, factory)
	RegisterModuleTypeForDocs(name, reflect.ValueOf(factory))
}

func (ctx *initRegistrationContext) RegisterSingletonModuleType(name string, factory SingletonModuleFactory) {
	ctx.registerSingletonModuleType(name, factory, false)
}
func (ctx *initRegistrationContext) RegisterParallelSingletonModuleType(name string, factory SingletonModuleFactory) {
	ctx.registerSingletonModuleType(name, factory, true)
}

func (ctx *initRegistrationContext) registerSingletonModuleType(name string, factory SingletonModuleFactory, parallel bool) {
	s, m := SingletonModuleFactoryAdaptor(name, factory)
	ctx.registerSingletonType(name, s, parallel)
	ctx.RegisterModuleType(name, m)
	// Overwrite moduleTypesForDocs with the original factory instead of the lambda returned by
	// SingletonModuleFactoryAdaptor so that docs can find the module type documentation on the
	// factory method.
	RegisterModuleTypeForDocs(name, reflect.ValueOf(factory))
}

func (ctx *initRegistrationContext) registerSingletonType(name string, factory SingletonFactory, parallel bool) {
	if _, present := ctx.singletonTypes[name]; present {
		panic(fmt.Sprintf("singleton type %q is already registered", name))
	}
	ctx.singletonTypes[name] = factory
	registerSingletonType(name, factory, parallel)
}

func (ctx *initRegistrationContext) RegisterSingletonType(name string, factory SingletonFactory) {
	ctx.registerSingletonType(name, factory, false)
}

func (ctx *initRegistrationContext) RegisterParallelSingletonType(name string, factory SingletonFactory) {
	ctx.registerSingletonType(name, factory, true)
}

func (ctx *initRegistrationContext) RegisterPreSingletonType(name string, factory SingletonFactory) {
	if _, present := ctx.preSingletonTypes[name]; present {
		panic(fmt.Sprintf("pre singleton type %q is already registered", name))
	}
	ctx.preSingletonTypes[name] = factory
	RegisterPreSingletonType(name, factory)
}

func (ctx *initRegistrationContext) PreArchMutators(f RegisterMutatorFunc) {
	PreArchMutators(f)
}

func (ctx *initRegistrationContext) HardCodedPreArchMutators(_ RegisterMutatorFunc) {
	// Nothing to do as the mutators are hard code in preArch in mutator.go
}

func (ctx *initRegistrationContext) PreDepsMutators(f RegisterMutatorFunc) {
	PreDepsMutators(f)
}

func (ctx *initRegistrationContext) PostDepsMutators(f RegisterMutatorFunc) {
	PostDepsMutators(f)
}

func (ctx *initRegistrationContext) FinalDepsMutators(f RegisterMutatorFunc) {
	FinalDepsMutators(f)
}<|MERGE_RESOLUTION|>--- conflicted
+++ resolved
@@ -231,11 +231,7 @@
 func collateGloballyRegisteredSingletons() sortableComponents {
 	allSingletons := append(sortableComponents(nil), singletons...)
 	allSingletons = append(allSingletons,
-<<<<<<< HEAD
-		singleton{pre: false, parallel: false, name: "bazeldeps", factory: BazelSingleton},
-=======
 		singleton{pre: false, parallel: true, name: "bazeldeps", factory: BazelSingleton},
->>>>>>> 47514686
 
 		// Register phony just before makevars so it can write out its phony rules as Make rules
 		singleton{pre: false, parallel: false, name: "phony", factory: phonySingletonFactory},
